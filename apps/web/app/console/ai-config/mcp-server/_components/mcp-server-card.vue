<script setup lang="ts">
import { ProCard } from "@fastbuildai/ui";

import type { McpServerDetail } from "@/models/mcp-server";
import { apiCheckMcpServerConnect } from "@/services/console/mcp-server";

interface ProviderCardProps {
    mcpServer: McpServerDetail;
    selected?: boolean;
}

interface ProviderCardEmits {
    (e: "select", mcpServer: McpServerDetail, selected: boolean | "indeterminate"): void;
    (e: "delete", mcpServer: McpServerDetail): void;
    (e: "edit", mcpServer: McpServerDetail): void;
    (e: "set-quick-menu", mcpServer: McpServerDetail): void;
    (e: "view-models", mcpServerId: string): void;
    (e: "toggle-active", mcpServerId: string, isActive: boolean): void;
}

const props = withDefaults(defineProps<ProviderCardProps>(), {
    selected: false,
});

const emit = defineEmits<ProviderCardEmits>();
const { t } = useI18n();
const router = useRouter();
const { hasAccessByCodes } = useAccessControl();
const connectable = ref(false);
const connectableError = ref<string | undefined>("");

/**
<<<<<<< HEAD
=======
 * 获取MCP服务器图标
 */
function getMcpServerIcon(mcpServer: McpServerDetail): string {
    if (mcpServer.icon) {
        return mcpServer.icon;
    }
    // 使用MCP服务器名称首字母作为默认图标
    const firstLetter = mcpServer.name?.charAt(0).toUpperCase() || "P";
    return `https://ui-avatars.com/api/?name=${firstLetter}&background=6366f1&color=fff&size=80`;
}

/**
 * mcp 连通性测试
 */
const handleCheckConnect = async () => {
    const res = await apiCheckMcpServerConnect(props.mcpServer.id);
    connectable.value = res.connectable;
    connectableError.value = res.error;
};

const connectableType = computed(() => {
    return props.mcpServer.connectable || connectable.value;
});

const connectableErrorInfo = computed(() => {
    return props.mcpServer.connectError || connectableError.value;
});

/**
>>>>>>> efd113fa
 * mcpServer状态信息
 */
function getMcpServerStatusInfo(isActive: boolean) {
    if (isActive) {
        return {
            label: t("console-ai-mcp-server.disableTitle"),
            color: "error" as const,
            icon: "i-lucide-x-circle",
        };
    } else {
        return {
            label: t("console-ai-mcp-server.enableTitle"),
            color: "success" as const,
            icon: "i-lucide-check-circle",
        };
    }
}

/**
 * 获取下拉菜单项
 */
const dropdownActions = computed(() => {
    const items = [];

    if (hasAccessByCodes(["ai-providers:update"])) {
        items.push({
            label: t("console-ai-mcp-server.edit"),
            icon: "i-lucide-edit",
            onSelect: () => emit("edit", props.mcpServer),
        });
    }

    if (hasAccessByCodes(["ai-providers:update"]) && !props.mcpServer.isQuickMenu) {
        items.push({
            label: t("console-ai-mcp-server.setQuickMenu"),
            icon: "i-lucide-star",
            onSelect: () => emit("set-quick-menu", props.mcpServer),
        });
    }

    if (hasAccessByCodes(["ai-providers:delete"])) {
        if (items.length > 0) {
            items.push({
                type: "separator" as const,
                label: "",
                onSelect: () => {},
            });
        }
        items.push({
            label: t("console-ai-mcp-server.delete"),
            icon: "i-lucide-trash-2",
            color: "error" as const,
            onSelect: () => emit("delete", props.mcpServer),
        });
    }

    return items;
});

const statusInfo = computed(() => getMcpServerStatusInfo(props.mcpServer.isDisabled));

/**
 * 处理卡片点击
 */
function handleCardClick() {
    emit("view-models", props.mcpServer.id);
}

/**
 * 处理选择状态变化
 */
function handleSelect(selected: boolean | "indeterminate") {
    if (typeof selected === "boolean") {
        emit("select", props.mcpServer, selected);
    }
}

/**
 * 格式化URL，确保包含协议前缀
 * @param url 原始URL
 * @returns 格式化后的URL
 */
function getFormattedUrl(url: string): string {
    if (!url) return "#";

    // 检查URL是否包含协议前缀，如果不包含则添加https://
    if (!/^https?:\/\//i.test(url)) {
        return "https://" + url;
    }

    return url;
}

onMounted(() => {
    if (!props.mcpServer.connectable && !props.mcpServer.connectError) {
        handleCheckConnect();
    }
});
</script>

<template>
    <ProCard
        class="flex flex-col overflow-hidden"
        selectable
        clickable
        show-actions
        :selected="selected"
        :actions="dropdownActions"
        @select="handleSelect"
    >
        <div
            v-if="mcpServer.isQuickMenu"
            class="bg-primary absolute top-2 -left-6 w-20 rotate-[-45deg] text-center text-xs font-bold text-white shadow-md"
        >
            {{ t("console-ai-mcp-server.quickMenu") }}
        </div>
        <template #icon="{ groupHoverClass, selectedClass }">
            <div class="flex items-center gap-4">
                <UChip :color="connectableType ? 'success' : 'error'" position="top-right">
                    <UAvatar
                        :src="mcpServer.icon"
                        :alt="mcpServer.name"
                        size="3xl"
                        :ui="{ root: 'rounded-lg', fallback: 'text-inverted' }"
                        :class="[
                            groupHoverClass,
                            selectedClass,
                            mcpServer.icon ? '' : 'bg-primary',
                        ]"
                    />
                </UChip>
                <div>
                    <h3 class="text-secondary-foreground flex items-center text-base font-semibold">
                        <UTooltip :text="mcpServer.name" :delay="0">
                            <span class="line-clamp-1">
                                {{ mcpServer.alias || mcpServer.name }}
                            </span>
                        </UTooltip>
                    </h3>
                    <a
                        class="text-muted-foreground line-clamp-1 text-xs"
                        target="_blank"
                        rel="noopener noreferrer"
                    >
                        @ {{ mcpServer.providerName }}
                    </a>
                </div>
            </div>
        </template>

        <template #description>
            <!-- 描述 -->

            <UTooltip
                :disabled="!mcpServer.description"
                :text="mcpServer.description"
                :delay-duration="0"
            >
                <h4 v-if="mcpServer.description" class="text-muted-foreground line-clamp-2 text-xs">
                    {{ mcpServer.description }}
                </h4>
                <h4 v-else class="text-muted-foreground line-clamp-2 text-xs">
                    {{ t("console-ai-mcp-server.noDescription") }}
                </h4>
            </UTooltip>
            <UTooltip :text="connectableErrorInfo" :delay-duration="0">
                <div v-if="connectableErrorInfo" class="flex flex-row items-center gap-1.5">
                    <UIcon name="tabler:plug-connected-x" size="16" class="text-red-500" />
                    <h4 class="line-clamp-2 text-xs text-red-500">
                        {{ connectableErrorInfo }}
                    </h4>
                </div>
            </UTooltip>
        </template>

        <template #footer>
            <div class="flex items-center justify-between gap-2">
                <USwitch
                    :model-value="!mcpServer.isDisabled"
                    @update:model-value="(val) => emit('toggle-active', mcpServer.id, !val)"
                    unchecked-icon="i-lucide-x"
                    checked-icon="i-lucide-check"
                    size="md"
                />

                <div class="flex items-center gap-1">
                    <UButton icon="i-lucide-eye" variant="ghost" size="sm" @click="handleCardClick">
                        {{ t("console-ai-mcp-server.check") }}
                    </UButton>
                </div>
            </div>
        </template>
    </ProCard>
</template><|MERGE_RESOLUTION|>--- conflicted
+++ resolved
@@ -30,20 +30,6 @@
 const connectableError = ref<string | undefined>("");
 
 /**
-<<<<<<< HEAD
-=======
- * 获取MCP服务器图标
- */
-function getMcpServerIcon(mcpServer: McpServerDetail): string {
-    if (mcpServer.icon) {
-        return mcpServer.icon;
-    }
-    // 使用MCP服务器名称首字母作为默认图标
-    const firstLetter = mcpServer.name?.charAt(0).toUpperCase() || "P";
-    return `https://ui-avatars.com/api/?name=${firstLetter}&background=6366f1&color=fff&size=80`;
-}
-
-/**
  * mcp 连通性测试
  */
 const handleCheckConnect = async () => {
@@ -61,7 +47,6 @@
 });
 
 /**
->>>>>>> efd113fa
  * mcpServer状态信息
  */
 function getMcpServerStatusInfo(isActive: boolean) {
