{
    "type": {
        "addType": "新しいタイプを追加",
        "deleteSuccess": "テンプレートの削除に成功しました",
        "enableSuccess": "テンプレートの有効化に成功しました",
        "disableSuccess": "テンプレートの無効化に成功しました",
        "form": {
            "icon": "アイコン",
            "name": "タイプ名",
            "type": "タイプ",
            "system": "システム内蔵",
            "custom": "カスタマイズ",
            "isActived": "使用しますか？",
            "createdAt": "作成時間",
            "action": "操作",
            "edit": "編集タイプ",
            "delete": "削除タイプ",
            "enable": "有効化",
            "disable": "禁止"
        },
        "edit": {
            "icon": "アイコン",
            "title": "編集タイプ",
            "name": "タイプ名",
            "status": "状態",
            "enable": "有効化",
            "disable": "禁止",
            "customField": "カスタムフィールド",
            "fieldName": "フィールド名",
            "fieldType": "フィールドタイプ",
            "singleLineText": "単一行のテキスト",
            "multiLineText": "マルチラインテキスト",
            "number": "数値タイプ",
            "fieldExample": "サンプル文字",
            "fieldRequired": "必須ですか？",
            "submitSuccess": "提出が成功しました",
            "action": "操作",
            "add": "追加",
            "nameRequired": "フィールド名を入力してください",
            "typeValueRequired": "フィールドタイプを選択してください",
            "exampleRequired": "例の文字を入力してください",
            "copyTemplate": "テンプレートをコピー",
<<<<<<< HEAD
            "copySuccess": "テンプレート例をクリップボードにコピーしました",
            "fillTemplate": "テンプレートを入力",
            "fillTemplateSuccess": "テンプレートの入力が成功しました",
            "templateExample": "テンプレート例",
            "fieldTypeSupported": "サポートされているfieldConfig.type：",
            "fieldTypes": {
                "text": "テキスト入力",
                "textarea": "テキストエリア",
                "number": "数値入力"
            },
=======
            "copySuccess": "テンプレートのサンプルがクリップボードにコピーされました",
>>>>>>> 53d04e9c
            "toast": {
                "nameRequired": "タイプ名は空であってはいけません",
                "customFieldRequired": "カスタムフィールドは空にできません",
                "customFieldInvalid": "カスタムフィールドの検証に失敗しました:",
                "no": "第",
                "nameColumn": "行：名前は空であってはいけません",
                "typeColumn": "行：タイプは空であってはならない",
                "exampleColumn": "行：例は空ではいけません"
            }
        }
    },
    "list": {
        "add": "新しいキーを追加",
        "batchDelete": "バルク削除",
        "placeholder": "名前を入力してください...",
        "enableSuccess": "有効化成功",
        "disableSuccess": "禁用に成功しました",
        "deleteSuccess": "削除が成功しました",
        "batchDeleteSuccess": "バッチ削除に成功しました",
        "form": {
            "name": "キー名",
            "keyType": "キーの種類",
            "remark": "備考",
            "status": "状態",
            "createdAt": "作成時間",
            "action": "操作",
            "edit": "編集",
            "delete": "削除する",
            "enable": "有効化",
            "disable": "禁止"
        },
        "edit": {
            "title": "編集キー",
            "name": "キー名",
            "keyType": "キーの種類",
            "remark": "備考",
            "nameRequired": "キーの名前を入力してください",
            "keyTypeRequired": "キータイプを選択してください",
            "submitSuccess": "提出が成功しました",
            "remarkRequired": "備考を入力してください",
            "fieldRequired": "入力してください"
        }
    },
    "save": "保存",
    "cancel": "キャンセル"
}<|MERGE_RESOLUTION|>--- conflicted
+++ resolved
@@ -40,7 +40,6 @@
             "typeValueRequired": "フィールドタイプを選択してください",
             "exampleRequired": "例の文字を入力してください",
             "copyTemplate": "テンプレートをコピー",
-<<<<<<< HEAD
             "copySuccess": "テンプレート例をクリップボードにコピーしました",
             "fillTemplate": "テンプレートを入力",
             "fillTemplateSuccess": "テンプレートの入力が成功しました",
@@ -51,9 +50,6 @@
                 "textarea": "テキストエリア",
                 "number": "数値入力"
             },
-=======
-            "copySuccess": "テンプレートのサンプルがクリップボードにコピーされました",
->>>>>>> 53d04e9c
             "toast": {
                 "nameRequired": "タイプ名は空であってはいけません",
                 "customFieldRequired": "カスタムフィールドは空にできません",
